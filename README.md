<<<<<<< HEAD
# StrategiX Agent - Pharmaceutical Competitive Intelligence Tool

An AI-powered assistant that helps commercial teams track the competitive landscape in specific therapeutic areas using Google's Gemini API.

## Features

- Automated data collection from multiple sources:
  - ClinicalTrials.gov
  - Company press releases
  - Pharma pipeline trackers
- AI-powered analysis of:
  - Trial phases
  - Mechanisms of action
  - Sponsor information
- Concise summary generation
- Competitive landscape tracking

## Setup

1. Clone the repository:
```bash
git clone https://github.com/yourusername/StrategiXAgent.git
cd StrategiXAgent
```

2. Create a virtual environment:
```bash
python -m venv venv
source venv/bin/activate  # On Windows: venv\Scripts\activate
```

3. Install dependencies:
```bash
pip install -r requirements.txt
```

4. Create a `.env` file in the root directory with your API keys:
```
GOOGLE_API_KEY=your_google_api_key
```

## Usage

1. Configure your therapeutic area of interest in `config.yaml`
2. Run the main script:
```bash
python main.py
```

## Project Structure

- `main.py`: Main application entry point
- `data_collector/`: Modules for data collection from various sources
- `data_processor/`: Data processing and analysis modules
- `config.yaml`: Configuration settings
- `requirements.txt`: Project dependencies

## Contributing

Contributions are welcome! Please feel free to submit a Pull Request.

## License

This project is licensed under the MIT License - see the LICENSE file for details.
=======
# StrategiXAgent

## Project Overview  
Welcome to **StrategiX AI Agent for Competitive Intelligence Synthesis**. This repository provides a complete overview of the project, including key resources and contact information for the team.

## Our Team  
- Lena Li  
- Minji Kim  
- Tony Liu  
- Lily Niu  
- Hongbi Kim

## ✍️ Project Description  
StrategiXAgent is an AI-powered assistant designed to help commercial teams monitor and analyze the competitive landscape within specific therapeutic areas. Our goal is to collect structured and unstructured data from sources like ClinicalTrials.gov, company press releases, and pharmaceutical pipeline trackers. Using APIs such as the OpenAI API, the tool extracts details like trial phases, mechanisms of action, and sponsor names, and generates concise, actionable summaries for the team.

## 🔑 Useful Links  

### 📌 APIs & Keys  
- **Google Gemini API Key Guide**  
  [Google Gemini API - How to get an API key](https://ai.google.dev/gemini-api/docs/api-key)

- **ClinicalTrials.gov API Endpoint**  
  `https://clinicaltrials.gov/api/v2/studies`  

### 🎥 Background Videos  
- **Project Concept Overview**  
  [Background Video #1 (YouTube)](https://www.youtube.com/watch?v=3Gl0gAcW8rw)

- **Better Understanding of the Domain**  
  [Background Video #2 (YouTube)](https://youtu.be/bctaWQTYHJc?si=ICJdHxqtUFy7TOjj)

### 📂 Example Code Repository  
- **ClinicalTrials.gov API Fetch Example (Python)**  
  [GitHub: `fetch_trials.py`](https://github.com/yangying2013/clinical-trial-api/blob/main/fetch_trials.py)  
  *(Example script demonstrating how to fetch clinical trial data using the API)*
>>>>>>> caac4492
<|MERGE_RESOLUTION|>--- conflicted
+++ resolved
@@ -1,4 +1,4 @@
-<<<<<<< HEAD
+test
 # StrategiX Agent - Pharmaceutical Competitive Intelligence Tool
 
 An AI-powered assistant that helps commercial teams track the competitive landscape in specific therapeutic areas using Google's Gemini API.
@@ -62,41 +62,4 @@
 
 ## License
 
-This project is licensed under the MIT License - see the LICENSE file for details.
-=======
-# StrategiXAgent
-
-## Project Overview  
-Welcome to **StrategiX AI Agent for Competitive Intelligence Synthesis**. This repository provides a complete overview of the project, including key resources and contact information for the team.
-
-## Our Team  
-- Lena Li  
-- Minji Kim  
-- Tony Liu  
-- Lily Niu  
-- Hongbi Kim
-
-## ✍️ Project Description  
-StrategiXAgent is an AI-powered assistant designed to help commercial teams monitor and analyze the competitive landscape within specific therapeutic areas. Our goal is to collect structured and unstructured data from sources like ClinicalTrials.gov, company press releases, and pharmaceutical pipeline trackers. Using APIs such as the OpenAI API, the tool extracts details like trial phases, mechanisms of action, and sponsor names, and generates concise, actionable summaries for the team.
-
-## 🔑 Useful Links  
-
-### 📌 APIs & Keys  
-- **Google Gemini API Key Guide**  
-  [Google Gemini API - How to get an API key](https://ai.google.dev/gemini-api/docs/api-key)
-
-- **ClinicalTrials.gov API Endpoint**  
-  `https://clinicaltrials.gov/api/v2/studies`  
-
-### 🎥 Background Videos  
-- **Project Concept Overview**  
-  [Background Video #1 (YouTube)](https://www.youtube.com/watch?v=3Gl0gAcW8rw)
-
-- **Better Understanding of the Domain**  
-  [Background Video #2 (YouTube)](https://youtu.be/bctaWQTYHJc?si=ICJdHxqtUFy7TOjj)
-
-### 📂 Example Code Repository  
-- **ClinicalTrials.gov API Fetch Example (Python)**  
-  [GitHub: `fetch_trials.py`](https://github.com/yangying2013/clinical-trial-api/blob/main/fetch_trials.py)  
-  *(Example script demonstrating how to fetch clinical trial data using the API)*
->>>>>>> caac4492
+This project is licensed under the MIT License - see the LICENSE file for details.